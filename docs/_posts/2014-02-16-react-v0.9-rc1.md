--- conflicted
+++ resolved
@@ -1,10 +1,6 @@
 ---
 title: React v0.9 RC
-<<<<<<< HEAD
-author: [spicyj]
-=======
-author: sophiebits
->>>>>>> dd00b47e
+author: [sophiebits]
 ---
 
 We're almost ready to release React v0.9! We're posting a release candidate so that you can test your apps on it; we'd much prefer to find show-stopping bugs now rather than after we release.
