---
title: "React v0.14"
<<<<<<< HEAD
author: [spicyj]
=======
author: sophiebits
>>>>>>> dd00b47e
---

We’re happy to announce the release of React 0.14 today! This release has a few major changes, primarily designed to simplify the code you write every day and to better support environments like React Native.

If you tried the release candidate, thank you – your support is invaluable and we've fixed a few bugs that you reported.

As with all of our releases, we consider this version to be stable enough to use in production and recommend that you upgrade in order to take advantage of our latest improvements.

## Upgrade Guide

Like always, we have a few breaking changes in this release. We know changes can be painful (the Facebook codebase has over 15,000 React components), so we always try to make changes gradually in order to minimize the pain.

If your code is free of warnings when running under React 0.13, upgrading should be easy. We have two new small breaking changes that didn't give a warning in 0.13 (see below). Every new change in 0.14, including the major changes below, is introduced with a runtime warning and will work as before until 0.15, so you don't have to worry about your app breaking with this upgrade.

For the two major changes which require significant code changes, we've included [codemod scripts](https://github.com/reactjs/react-codemod/blob/master/README.md) to help you upgrade your code automatically.

See the changelog below for more details.

## Installation

We recommend using React from `npm` and using a tool like browserify or webpack to build your code into a single bundle. To install the two packages:

* `npm install --save react react-dom`

Remember that by default, React runs extra checks and provides helpful warnings in development mode. When deploying your app, set the `NODE_ENV` environment variable to `production` to use the production build of React which does not include the development warnings and runs significantly faster.

If you can’t use `npm` yet, we provide pre-built browser builds for your convenience, which are also available in the `react` package on bower.

* **React**  
  Dev build with warnings: <https://fb.me/react-0.14.0.js>  
  Minified build for production: <https://fb.me/react-0.14.0.min.js>  
* **React with Add-Ons**  
  Dev build with warnings: <https://fb.me/react-with-addons-0.14.0.js>  
  Minified build for production: <https://fb.me/react-with-addons-0.14.0.min.js>  
* **React DOM** (include React in the page before React DOM)  
  Dev build with warnings: <https://fb.me/react-dom-0.14.0.js>  
  Minified build for production: <https://fb.me/react-dom-0.14.0.min.js>  

## Changelog

### Major changes

- #### Two Packages: React and React DOM

    As we look at packages like [react-native](https://github.com/facebook/react-native), [react-art](https://github.com/reactjs/react-art), [react-canvas](https://github.com/Flipboard/react-canvas), and [react-three](https://github.com/Izzimach/react-three), it has become clear that the beauty and essence of React has nothing to do with browsers or the DOM.

    To make this more clear and to make it easier to build more environments that React can render to, we’re splitting the main `react` package into two: `react` and `react-dom`. **This paves the way to writing components that can be shared between the web version of React and React Native.** We don’t expect all the code in an app to be shared, but we want to be able to share the components that do behave the same across platforms.

    The `react` package contains `React.createElement`, `.createClass`, `.Component`, `.PropTypes`, `.Children`, and the other helpers related to elements and component classes. We think of these as the [_isomorphic_](http://nerds.airbnb.com/isomorphic-javascript-future-web-apps/) or [_universal_](https://medium.com/@mjackson/universal-javascript-4761051b7ae9) helpers that you need to build components.

    The `react-dom` package has `ReactDOM.render`, `.unmountComponentAtNode`, and `.findDOMNode`. In `react-dom/server` we have server-side rendering support with `ReactDOMServer.renderToString` and `.renderToStaticMarkup`.

    ```js
    var React = require('react');
    var ReactDOM = require('react-dom');

    var MyComponent = React.createClass({
      render: function() {
        return <div>Hello World</div>;
      }
    });

    ReactDOM.render(<MyComponent />, node);
    ```

    The old names will continue to work with a warning until 0.15 is released, and we’ve published the [automated codemod script](https://github.com/reactjs/react-codemod/blob/master/README.md) we used at Facebook to help you with this transition.

    The add-ons have moved to separate packages as well:
    - `react-addons-clone-with-props`
    - `react-addons-create-fragment`
    - `react-addons-css-transition-group`
    - `react-addons-linked-state-mixin`
    - `react-addons-perf`
    - `react-addons-pure-render-mixin`
    - `react-addons-shallow-compare`
    - `react-addons-test-utils`
    - `react-addons-transition-group`
    - `react-addons-update`
    - `ReactDOM.unstable_batchedUpdates` in `react-dom`.

    For now, please use matching versions of `react` and `react-dom` (and the add-ons, if you use them) in your apps to avoid versioning problems.

- #### DOM node refs

    The other big change we’re making in this release is exposing refs to DOM components as the DOM node itself. That means: we looked at what you can do with a `ref` to a React DOM component and realized that the only useful thing you can do with it is call `this.refs.giraffe.getDOMNode()` to get the underlying DOM node. Starting with this release, `this.refs.giraffe` _is_ the actual DOM node. **Note that refs to custom (user-defined) components work exactly as before; only the built-in DOM components are affected by this change.**

    ```js
    var Zoo = React.createClass({
      render: function() {
        return <div>Giraffe name: <input ref="giraffe" /></div>;
      },
      showName: function() {
        // Previously: var input = this.refs.giraffe.getDOMNode();
        var input = this.refs.giraffe;
        alert(input.value);
      }
    });
    ```

    This change also applies to the return result of `ReactDOM.render` when passing a DOM node as the top component. As with refs, this change does not affect custom components.

    With this change, we’re deprecating `.getDOMNode()` and replacing it with `ReactDOM.findDOMNode` (see below). If your components are currently using `.getDOMNode()`, they will continue to work with a warning until 0.15.

- #### Stateless functional components

    In idiomatic React code, most of the components you write will be stateless, simply composing other components. We’re introducing a new, simpler syntax for these components where you can take `props` as an argument and return the element you want to render:

    ```js
    // A functional component using an ES2015 (ES6) arrow function:
    var Aquarium = (props) => {
      var fish = getFish(props.species);
      return <Tank>{fish}</Tank>;
    };

    // Or with destructuring and an implicit return, simply:
    var Aquarium = ({species}) => (
      <Tank>
        {getFish(species)}
      </Tank>
    );

    // Then use: <Aquarium species="rainbowfish" />
    ```

    These components behave just like a React class with only a `render` method defined. Since no component instance is created for a functional component, any `ref` added to one will evaluate to `null`. Functional components do not have lifecycle methods, but you can set `.propTypes` and `.defaultProps` as properties on the function.

    This pattern is designed to encourage the creation of these simple components that should comprise large portions of your apps. In the future, we’ll also be able to make performance optimizations specific to these components by avoiding unnecessary checks and memory allocations.

- #### Deprecation of react-tools

    The `react-tools` package and `JSXTransformer.js` browser file [have been deprecated](/react/blog/2015/06/12/deprecating-jstransform-and-react-tools.html). You can continue using version `0.13.3` of both, but we no longer support them and recommend migrating to [Babel](http://babeljs.io/), which has built-in support for React and JSX.

- #### Compiler optimizations

    React now supports two compiler optimizations that can be enabled in Babel 5.8.24 and newer. Both of these transforms **should be enabled only in production** (e.g., just before minifying your code) because although they improve runtime performance, they make warning messages more cryptic and skip important checks that happen in development mode, including propTypes.

    **Inlining React elements:** The `optimisation.react.inlineElements` transform converts JSX elements to object literals like `{type: 'div', props: ...}` instead of calls to `React.createElement`.

    **Constant hoisting for React elements:** The `optimisation.react.constantElements` transform hoists element creation to the top level for subtrees that are fully static, which reduces calls to `React.createElement` and the resulting allocations. More importantly, it tells React that the subtree hasn’t changed so React can completely skip it when reconciling.


### Breaking changes

In almost all cases, we change our APIs gradually and warn for at least one release to give you time to clean up your code. These two breaking changes did not have a warning in 0.13 but should be easy to find and clean up:

- `React.initializeTouchEvents` is no longer necessary and has been removed completely. Touch events now work automatically.
- Add-Ons: Due to the DOM node refs change mentioned above, `TestUtils.findAllInRenderedTree` and related helpers are no longer able to take a DOM component, only a custom component.

These three breaking changes had a warning in 0.13, so you shouldn’t have to do anything if your code is already free of warnings:

- The `props` object is now frozen, so mutating props after creating a component element is no longer supported. In most cases, [`React.cloneElement`](/react/docs/top-level-api.html#react.cloneelement) should be used instead. This change makes your components easier to reason about and enables the compiler optimizations mentioned above.
- Plain objects are no longer supported as React children; arrays should be used instead. You can use the [`createFragment`](/react/docs/create-fragment.html) helper to migrate, which now returns an array.
- Add-Ons: `classSet` has been removed. Use [classnames](https://github.com/JedWatson/classnames) instead.

### New deprecations, introduced with a warning

Each of these changes will continue to work as before with a new warning until the release of 0.15 so you can upgrade your code gradually.

- Due to the DOM node refs change mentioned above, `this.getDOMNode()` is now deprecated and `ReactDOM.findDOMNode(this)` can be used instead. Note that in most cases, calling `findDOMNode` is now unnecessary – see the example above in the “DOM node refs” section.

    With each returned DOM node, we've added a `getDOMNode` method for backwards compatibility that will work with a warning until 0.15. If you have a large codebase, you can use our [automated codemod script](https://github.com/reactjs/react-codemod/blob/master/README.md) to change your code automatically.

- `setProps` and `replaceProps` are now deprecated. Instead, call ReactDOM.render again at the top level with the new props.
- ES6 component classes must now extend `React.Component` in order to enable stateless function components. The [ES3 module pattern](/react/blog/2015/01/27/react-v0.13.0-beta-1.html#other-languages) will continue to work.
- Reusing and mutating a `style` object between renders has been deprecated. This mirrors our change to freeze the `props` object.
- Add-Ons: `cloneWithProps` is now deprecated. Use [`React.cloneElement`](/react/docs/top-level-api.html#react.cloneelement) instead (unlike `cloneWithProps`, `cloneElement` does not merge `className` or `style` automatically; you can merge them manually if needed).
- Add-Ons: To improve reliability, `CSSTransitionGroup` will no longer listen to transition events. Instead, you should specify transition durations manually using props such as `transitionEnterTimeout={500}`.

### Notable enhancements

- Added `React.Children.toArray` which takes a nested children object and returns a flat array with keys assigned to each child. This helper makes it easier to manipulate collections of children in your `render` methods, especially if you want to reorder or slice `this.props.children` before passing it down. In addition, `React.Children.map` now returns plain arrays too.
- React uses `console.error` instead of `console.warn` for warnings so that browsers show a full stack trace in the console. (Our warnings appear when you use patterns that will break in future releases and for code that is likely to behave unexpectedly, so we do consider our warnings to be “must-fix” errors.)
- Previously, including untrusted objects as React children [could result in an XSS security vulnerability](http://danlec.com/blog/xss-via-a-spoofed-react-element). This problem should be avoided by properly validating input at the application layer and by never passing untrusted objects around your application code. As an additional layer of protection, [React now tags elements](https://github.com/facebook/react/pull/4832) with a specific [ES2015 (ES6) `Symbol`] (http://www.2ality.com/2014/12/es6-symbols.html) in browsers that support it, in order to ensure that React never considers untrusted JSON to be a valid element. If this extra security protection is important to you, you should add a `Symbol` polyfill for older browsers, such as the one included by [Babel’s polyfill](http://babeljs.io/docs/usage/polyfill/).
- When possible, React DOM now generates XHTML-compatible markup.
- React DOM now supports these standard HTML attributes: `capture`, `challenge`, `inputMode`, `is`, `keyParams`, `keyType`, `minLength`, `summary`, `wrap`. It also now supports these non-standard attributes: `autoSave`, `results`, `security`.
- React DOM now supports these SVG attributes, which render into namespaced attributes: `xlinkActuate`, `xlinkArcrole`, `xlinkHref`, `xlinkRole`, `xlinkShow`, `xlinkTitle`, `xlinkType`, `xmlBase`, `xmlLang`, `xmlSpace`.
- The `image` SVG tag is now supported by React DOM.
- In React DOM, arbitrary attributes are supported on custom elements (those with a hyphen in the tag name or an `is="..."` attribute).
- React DOM now supports these media events on `audio` and `video` tags: `onAbort`, `onCanPlay`, `onCanPlayThrough`, `onDurationChange`, `onEmptied`, `onEncrypted`, `onEnded`, `onError`, `onLoadedData`, `onLoadedMetadata`, `onLoadStart`, `onPause`, `onPlay`, `onPlaying`, `onProgress`, `onRateChange`, `onSeeked`, `onSeeking`, `onStalled`, `onSuspend`, `onTimeUpdate`, `onVolumeChange`, `onWaiting`.
- Many small performance improvements have been made.
- Many warnings show more context than before.
- Add-Ons: A [`shallowCompare`](https://github.com/facebook/react/pull/3355) add-on has been added as a migration path for `PureRenderMixin` in ES6 classes.
- Add-Ons: `CSSTransitionGroup` can now use [custom class names](https://github.com/facebook/react/blob/48942b85/docs/docs/10.1-animation.md#custom-classes) instead of appending `-enter-active` or similar to the transition name.

### New helpful warnings

- React DOM now warns you when nesting HTML elements invalidly, which helps you avoid surprising errors during updates.
- Passing `document.body` directly as the container to `ReactDOM.render` now gives a warning as doing so can cause problems with browser extensions that modify the DOM.
- Using multiple instances of React together is not supported, so we now warn when we detect this case to help you avoid running into the resulting problems.

### Notable bug fixes

- Click events are handled by React DOM more reliably in mobile browsers, particularly in Mobile Safari.
- SVG elements are created with the correct namespace in more cases.
- React DOM now renders `<option>` elements with multiple text children properly and renders `<select>` elements on the server with the correct option selected.
- When two separate copies of React add nodes to the same document (including when a browser extension uses React), React DOM tries harder not to throw exceptions during event handling.
- Using non-lowercase HTML tag names in React DOM (e.g., `React.createElement('DIV')`) no longer causes problems, though we continue to recommend lowercase for consistency with the JSX tag name convention (lowercase names refer to built-in components, capitalized names refer to custom components).
- React DOM understands that these CSS properties are unitless and does not append “px” to their values: `animationIterationCount`, `boxOrdinalGroup`, `flexOrder`, `tabSize`, `stopOpacity`.
- Add-Ons: When using the test utils, `Simulate.mouseEnter` and `Simulate.mouseLeave` now work.
- Add-Ons: ReactTransitionGroup now correctly handles multiple nodes being removed simultaneously.<|MERGE_RESOLUTION|>--- conflicted
+++ resolved
@@ -1,10 +1,6 @@
 ---
 title: "React v0.14"
-<<<<<<< HEAD
-author: [spicyj]
-=======
-author: sophiebits
->>>>>>> dd00b47e
+author: [sophiebits]
 ---
 
 We’re happy to announce the release of React 0.14 today! This release has a few major changes, primarily designed to simplify the code you write every day and to better support environments like React Native.
